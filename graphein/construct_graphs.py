--- conflicted
+++ resolved
@@ -438,13 +438,11 @@
             g = self._add_protein_edges_to_graph(g, edges)
 
             if self.include_ss:
-<<<<<<< HEAD
+
                 dssp = self._get_protein_features(
                     file_path=file_path, pdb_code=None, chain_selection=chain_selection
                 )
-=======
-                dssp = self._get_protein_features(file_path=file_path, pdb_code=None, chain_selection=chain_selection)
->>>>>>> acaefeb5
+
                 feats = self._compute_protein_feature_representations(dssp)
                 g = self._add_protein_features(g, feats)
 
