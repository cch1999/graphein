--- conflicted
+++ resolved
@@ -75,12 +75,7 @@
         coords = pd.Series(
             {coord_name: d[coord_name] for coord_name in coord_names}, name=n
         )
-<<<<<<< HEAD
-
-    return coords
-=======
         return coords
->>>>>>> 18e4917c
 
     coords = generate_feature_dataframe(G, funcs=[extract_coords])
     distmat = compute_distmat(coords).values
@@ -88,11 +83,7 @@
     I = np.eye(len(G))
     distmat = (distmat + I) ** power
     distmat = 1 / distmat
-<<<<<<< HEAD
-    distamt -= I
-=======
     distmat -= I
->>>>>>> 18e4917c
     return format_adjacency(
         G, distmat, f"inverse_distance_matrix_power_{power}"
     )